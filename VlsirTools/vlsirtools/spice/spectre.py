"""
Spectre Implementation of `vlsir.spice.Sim`
"""

# Std-Lib Imports
import subprocess, re, shutil, glob
import numpy as np
from typing import Tuple, Any, Mapping, Optional, IO, Dict, Awaitable
from dataclasses import dataclass
from warnings import warn
from enum import Enum

# Local/ Project Dependencies
import vlsir.spice_pb2 as vsp
from ..netlist import netlist
from ..netlist.spectre import SpectreNetlister
from .base import Sim
from .sim_data import TranResult, OpResult, SimResult, AcResult, DcResult
from .spice import (
    SupportedSimulators,
    sim,
    sim_async,  # Not directly used here, but "re-exported"
)

# Module-level configuration. Over-writeable by sufficiently motivated users.
SPECTRE_EXECUTABLE = "spectre"  # The simulator executable invoked. If over-ridden, likely for sake of a specific path or version.


def available() -> bool:
    return SpectreSim.available()


class SpectreSim(Sim):
    """
    State and execution logic for a Spectre-call to `vsp.Sim`.
    """

    @staticmethod
    def available() -> bool:
        """Boolean indication of whether the current running environment includes the simulator executable."""
        if shutil.which(SPECTRE_EXECUTABLE) is None:
            return False
        try:
            # And if it's set, check that we can get its version without croaking.
            # This can often happen because of an inaccessible license server, or just a badly-linked installation.
            subprocess.run(
                f"{SPECTRE_EXECUTABLE} -V",  # Yes, "version" gets a capital "V" for this program (ascii shrug)
                shell=True,
                check=True,
                stdout=subprocess.PIPE,
                stderr=subprocess.PIPE,
                timeout=10,
            )
        except Exception:
            # Indicate "not available" for any Exception. Usually this will be a `subprocess.CalledProcessError`.
            return False
        return True  # Otherwise, installation looks good.

    @classmethod
    def enum(cls) -> SupportedSimulators:
        return SupportedSimulators.SPECTRE

    async def run(self) -> Awaitable[SimResult]:
        """Run the specified `SimInput` in directory `self.rundir`, returning its results."""

        netlist_file = self.open("netlist.scs", "w")
        netlist_file.write("// Test Netlist \n\n")
        netlist_file.write("simulator lang=spectre \n\n")
        netlist_file.write("global 0\n\n")
        netlist(pkg=self.inp.pkg, dest=netlist_file, fmt="spectre")

        # Write the top-level instance
        top_name = SpectreNetlister.get_module_name(self.top)
        netlist_file.write(f"xtop 0 {top_name} // Top-Level DUT \n\n")

        if self.inp.opts:
            raise NotImplementedError(f"SimInput Options")

        # Write each control element
        self.write_control_elements(netlist_file)

        # Write each analysis
        for an in self.inp.an:
            self.netlist_analysis(an, netlist_file)

        netlist_file.flush()
        netlist_file.close()

        # Run the simulation
        await self.run_spectre_process()

        # Parse output data
        data = parse_nutbin(self.open("netlist.raw", "rb"))
        an_type_dispatch = dict(
            ac=self.parse_ac, dc=self.parse_dc, op=self.parse_op, tran=self.parse_tran
        )
        results = []
        for an in self.inp.an:
            an_type = an.WhichOneof("an")
            inner = getattr(an, an_type)
            if an_type not in an_type_dispatch:
                msg = f"Invalid or Unsupported analysis {an} with type {an_type}"
                raise RuntimeError(msg)
            func = an_type_dispatch[an_type]
            if inner.analysis_name not in data:
                msg = f"Cannot read results for analysis {an}"
                raise RuntimeError(msg)
            inner_data = data[inner.analysis_name]
            an_results = func(inner, inner_data)
            results.append(an_results)

        return SimResult(an=results)

    def write_control_elements(self, netlist_file: IO) -> None:
        """Write control elements to the netlist"""
        for ctrl in self.inp.ctrls:
            inner = ctrl.WhichOneof("ctrl")
            if inner == "include":
                netlist_file.write(f'include "{ctrl.include.path}" \n')
            elif inner == "lib":
                txt = f'include "{ctrl.lib.path}" section={ctrl.lib.section} \n'
                netlist_file.write(txt)
            elif inner == "literal":
                netlist_file.write(ctrl.literal + "\n")
            elif inner == "param":
                # txt = f"parameters {ctrl.param.name}={str(ctrl.param.value)} \n"
                txt = f"parameters  {ctrl.param.name}={SpectreNetlister.get_param_value(ctrl.param.value)} \n"
                netlist_file.write(txt)
            elif inner == "meas":
                # Measurements are written in Spice syntax; wrap them in "simulator lang".
                netlist_file.write(f"simulator lang=spice \n")
                txt = f".meas {ctrl.meas.analysis_type} {ctrl.meas.name} {ctrl.meas.expr} \n"
                netlist_file.write(txt)
                netlist_file.write(f"simulator lang=spectre \n")
            elif inner in ("save"):
                raise NotImplementedError(
                    f"Unimplemented control card {ctrl} for {self}"
                )  # FIXME!
            else:
                raise RuntimeError(f"Unknown control type: {inner}")

    def netlist_analysis(self, an: vsp.Analysis, netlist_file: IO) -> None:
        """Netlist an `Analysis`, largely dispatching its content to a type-specific method."""

        inner = an.WhichOneof("an")
        inner_dispatch = dict(
            ac=self.netlist_ac,
            dc=self.netlist_dc,
            op=self.netlist_op,
            tran=self.netlist_tran,
        )
        inner_dispatch[inner](getattr(an, inner), netlist_file)

    def netlist_ac(self, an: vsp.AcInput, netlist_file: IO) -> None:
        """Run an AC analysis."""

        if not an.analysis_name:
            raise RuntimeError(f"Analysis name required for {an}")
        if len(an.ctrls):
            raise NotImplementedError  # FIXME!

        # Unpack the analysis / sweep content
        fstart = an.fstart
        if fstart <= 0:
            raise ValueError(f"Invalid `fstart` {fstart}")
        fstop = an.fstop
        if fstop <= 0:
            raise ValueError(f"Invalid `fstop` {fstop}")
        npts = an.npts
        if npts <= 0:
            raise ValueError(f"Invalid `npts` {npts}")

        # Write the analysis command
        line = f"{an.analysis_name} ac start={fstart} stop={fstop} dec={npts}\n\n"
        netlist_file.write(line)

    def netlist_dc(self, an: vsp.DcInput, netlist_file: IO) -> None:
        """Netlist a DC analysis."""

        if not an.analysis_name:
            raise RuntimeError(f"Analysis name required for {an}")
        if len(an.ctrls):
            raise NotImplementedError  # FIXME!

        # Write the analysis command
        param = an.indep_name
        ## Interpret the sweep
        sweep_type = an.sweep.WhichOneof("tp")
        if sweep_type == "linear":
            sweep = an.sweep.linear
            line = f"{an.analysis_name} dc param={param} start={sweep.start} stop={sweep.stop} step={sweep.step}\n\n"
            netlist_file.write(line)
        elif sweep_type == "points":
            sweep = an.sweep.points
            line = f"{an.analysis_name} dc values=[{sweep.points}]\n\n"
            netlist_file.write(line)
        elif sweep_type == "log":
            raise NotImplementedError
        else:
            raise ValueError("Invalid sweep type")

    def netlist_op(self, an: vsp.OpInput, netlist_file: IO) -> None:
        """Netlist a single point DC analysis"""

        if not an.analysis_name:
            raise RuntimeError(f"Analysis name required for {an}")
        if len(an.ctrls):
            raise NotImplementedError  # FIXME!

        netlist_file.write(f"{an.analysis_name} dc oppoint=rawfile\n\n")

    def netlist_tran(self, an: vsp.TranInput, netlist_file: IO) -> None:
        if not an.analysis_name:
            raise RuntimeError(f"Analysis name required for {an}")
        if len(an.ctrls):
            raise NotImplementedError
        if len(an.ic):
            raise NotImplementedError

        netlist_file.write(f"{an.analysis_name} tran stop={an.tstop} \n\n")

    def parse_ac(self, an: vsp.AcInput, nutbin: "NutBinAnalysis") -> AcResult:
        # FIXME: the `mt0` and friends file names collide with tran, if they are used in the same Sim!
        measurements = self.get_measurements("*.mt*")

        # Pop the frequence vector out of the data
        freq = nutbin.data.pop("freq")
        # Nutbin format stores the frequency vector as complex numbers, along with all the complex-valued signal data.
        # Grab the real parts of the frequencies, and ensure that they don't (somehow) have nonzero imaginary parts.
        if np.any(freq.imag):
            raise RuntimeError(f"Imaginary parts of frequencies in {freq}")
        freq = freq.real

        return AcResult(
            analysis_name=an.analysis_name,
            freq=freq,
            data=nutbin.data,
            measurements=measurements,
        )

    def parse_dc(self, an: vsp.DcInput, nutbin: "NutBinAnalysis") -> DcResult:
        measurements = self.get_measurements("*.ms*")
        return DcResult(
            analysis_name=an.analysis_name,
            indep_name=an.indep_name,
            data=nutbin.data,
            measurements=measurements,
        )

    def parse_op(self, an: vsp.OpInput, nutbin: "NutBinAnalysis") -> OpResult:
        return OpResult(
            analysis_name=an.analysis_name,
            data={k: v[0] for k, v in nutbin.data.items()},
        )

    def parse_tran(self, an: vsp.TranInput, nutbin: "NutBinAnalysis") -> TranResult:
        """Extract the results for Analysis `an` from `data`."""
        measurements = self.get_measurements("*.mt*")
        return TranResult(
            analysis_name=an.analysis_name, data=nutbin.data, measurements=measurements
        )

    def get_measurements(self, filepat: str) -> Dict[str, float]:
        """Get the measurements at files matching (glob) `filepat`.
        Returns only a single files-worth of measurements, and issues a warning if more than one such file exists.
        Returns an empty dictionary if no matching files are found."""
        meas_files = list(self.glob(filepat))
        if not meas_files:
            return dict()
        if len(meas_files) > 1:
            msg = f"Unsupported: more than one measurement-file generated. Only the first will be read"
            warn(msg)
        return parse_mt0(self.open(meas_files[0], "r"))

    def run_spectre_process(self) -> Awaitable[None]:
        """Run a Spectre sub-process, executing the simulation"""
        # Note the `nutbin` output format is dictated here
        cmd = f"{SPECTRE_EXECUTABLE} -E -format nutbin netlist.scs"
        return self.run_subprocess(cmd)


class FromStr:
    """Mix-in for creating `Enum`s from string values."""

    @classmethod
    def from_str(cls, s: str) -> "FromStr":
        reversed = {v.value: v for v in cls}
        if s not in reversed:
            msg = f"Invalid `{cls.__name__}`: `{s}`"
            raise ValueError(msg)
        return reversed[s]


class NumType(FromStr, Enum):
    """# Numeric Datatypes
    Values equal the strings used in NutBin data files."""

    REAL = "real"
    COMPLEX = "complex"


class Units(FromStr, Enum):
    """# Unit Types
    Values equal the strings used in NutBin data files."""

    DUMMY = "dummy"
    SWEEP = "sweep"
    SECONDS = "s"
    VOLTS = "V"
    AMPS = "A"
    HERTZ = "Hz"
    CELSIUS = "C"


@dataclass
class VarSpec:
<<<<<<< HEAD
    """Variable Spec"""
=======
    """ Variable Spec """
>>>>>>> 0d2e859a

    name: str
    units: Units


@dataclass
class NutBinAnalysis:
    """Analysis result from a NutBin file."""

    analysis_name: str  # Analysis name
    numtype: NumType  # Numeric type in `data` field
    data: Mapping[str, np.ndarray]  # Signal name => data
    units: Mapping[str, Units]  # Signal name => units


def parse_nutbin(f: IO) -> Mapping[str, NutBinAnalysis]:
    """Parse a `nutbin` format set of simulation results.
    Returns results as a dictionary from `analysis_name` to `NutBinAnalysis`.
    Note this is paired with the simulator invocation commands, which include `format=nutbin`."""

    # Parse per-file header info
    # First 2 lines are ascii one line statements
    _title = f.readline()  # Title, ignored
    _date = f.readline()  # Run date, ignored

    # And parse the rest of the file per-analysis
    rv = {}
    while f:
        plotname = f.readline().decode("ascii")  # Simulation name
        if len(plotname) == 0:
            break
        an = parse_nutbin_analysis(f, plotname)
        rv[an.analysis_name] = an
    return rv


def parse_nutbin_analysis(f: IO, plotname: str) -> NutBinAnalysis:
    """Parse a `NutBinAnalysis` from an open nutbin-format file `f`."""

    # Next 4 lines are also ascii one line statements
    # Parse the `Flags` field, which primarily includes the numeric datatype
    flags = f.readline().decode("ascii")
    flags = flags.split()
    if len(flags) != 2 or flags[0] != "Flags:":
        raise ValueError(f"Invalid flags {flags}")
    numtype = NumType.from_str(flags[1])
    nptypes = {NumType.REAL: float, NumType.COMPLEX: complex}
    nptype = nptypes[numtype]

    # Parse the number of variables and points
    num_vars_line = f.readline()  # No. Variables:   [nvar]
    num_pts_line = f.readline()  # No. Points:      [npts]
    sim_name = plotname.split("`")[-1].split("'")[0]

    # Find the number of variables and number of points
    num_vars = int(
        re.match(
            r"No. Variables:\s+(?P<num_vars>\d+)\n",
            num_vars_line.decode("ascii"),
        ).group("num_vars")
    )
    num_pts = int(
        re.match(
            r"No. Points:\s+(?P<num_pts>\d+)\n",
            num_pts_line.decode("ascii"),
        ).group("num_pts")
    )

    # Decode the variables spec, looks like the following
    # Variables: [Variable idx] [Variable name] [units] [optional_flags]
    var_line = f.readline().decode("ascii")
    var_specs = [_read_var_spec(var_line[10:])]
    for i in range(num_vars - 1):
        var_specs.append(_read_var_spec(f.readline().decode("ascii")))

    # Read the binary data, should look like the following:
    # Binary: \n[Binary data]
    binary_line = f.readline().decode("ascii")
    assert binary_line == "Binary:\n"
    # Data is big endian
    bin_data = np.fromfile(
        f, dtype=np.dtype(nptype).newbyteorder(">"), count=num_vars * num_pts
    )
    data = {}
    units = {}
    for i, var in enumerate(var_specs):
        data[var.name] = bin_data[i::num_vars]
        units[var.name] = var.units

    return NutBinAnalysis(
        analysis_name=sim_name, numtype=numtype, data=data, units=units,
    )


def _read_var_spec(line: str) -> VarSpec:
    """Read a Variable spec line from the input
    and return the name and the units."""
    m = re.match(
        r"\s+(?P<idx>\d+)\s+(?P<name>\S+)\s+(?P<units>\S+)(?P<rest>.*)\n", line
    )
    return VarSpec(name=m.group("name"), units=Units.from_str(m.group("units")))


def parse_mt0(file: IO) -> Dict[str, float]:
    """Parse an (open) "mt0-format" measurement-file into a set of {name: value} pairs."""

    file.readline()  # Header
    file.readline()  # Netlist Title
    keys = file.readline()  # Measurement Names Line
    keys = keys.split()
    values = file.readline()  # Measurement Values Line

    def convert(s: str) -> float:
        """Convert a string to a float, converting failing cases to `NaN`"""
        try:
            return float(s)
        except:
            return float("NaN")

    values = [convert(s) for s in values.split()]
    return dict(zip(keys, values))<|MERGE_RESOLUTION|>--- conflicted
+++ resolved
@@ -314,11 +314,7 @@
 
 @dataclass
 class VarSpec:
-<<<<<<< HEAD
-    """Variable Spec"""
-=======
     """ Variable Spec """
->>>>>>> 0d2e859a
 
     name: str
     units: Units
