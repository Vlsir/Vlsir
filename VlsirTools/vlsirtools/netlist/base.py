"""
# Netlister Base Class 

"""

# Std-Lib Imports
from typing import Optional, Union, IO, Dict, Iterable
from enum import Enum
from dataclasses import dataclass, field

# Local Imports
import vlsir


# Internal type shorthand
ModuleLike = Union[vlsir.circuit.Module, vlsir.circuit.ExternalModule]


class SpicePrefix(Enum):
    """ Enumerated Spice Primitives and their Instance-Name Prefixes """

    # Sub-circits, either from `Module`s or `ExternalModule`s
    SUBCKT = "x"
    # Ideal Passives
    RESISTOR = "r"
    CAPACITOR = "c"
    INDUCTOR = "l"
    # Semiconductor Devices
    MOS = "m"
    DIODE = "d"
    BIPOLAR = "q"
    # Independent Sources
    VSOURCE = "v"
    ISOURCE = "i"
    # Dependent Sources
    VCVS = "e"
    VCCS = "g"
    CCCS = "f"
    CCVS = "h"
    # Transmission Lines
    TLINE = "o"


@dataclass
class ResolvedModule:
    """ Resolved reference to a `Module` or `ExternalModule`. 
    Includes its spice-language prefix, and if user-defined its netlist-sanitized module-name. """

    module: ModuleLike
    module_name: str
    spice_prefix: SpicePrefix


@dataclass
class ResolvedParams:
    """ Resolved Instance-Parameter Values 
    Factoring in defaults, and converted to strings. 
    Largely a wrapper for `Dict[str, str]`, with accessors `get` and `pop` that raise `RuntimeError` if a key is missing. """

    values: Dict[str, str]

    def set(self, key: str, val: str) -> None:
        """ Set the value of `key` to `val` in the resolved parameters. """
        self.values[key] = val

    def get(self, key: str) -> str:
        """ Get the value of `key` from the resolved parameters. 
        Raises `RuntimeError` if `key` is not present. """
        if key not in self.values:
            raise RuntimeError(f"Missing parameter {key}")
        return self.values[key]

    def pop(self, key: str) -> str:
        """ Get the value of `key` from the resolved parameters, and remove it from the `ResolvedParams`. 
        Raises `RuntimeError` if `key` is not present. """
        if key not in self.values:
            raise RuntimeError(f"Missing parameter {key}")
        return self.values.pop(key)

    def pop_many(self, keys: Iterable[str]) -> Dict[str, str]:
        """ Get the values of `keys` from the resolved parameters, and remove them from the `ResolvedParams`. 
        Raises `RuntimeError` if any `key` is not present. """
        return {key: self.pop(key) for key in keys}

    @property
    def items(self):
        return self.values.items

    def __bool__(self):
        """ Boolean conversions, generally through the `not` keyword or `bool` constructor, 
        are forwarded down to the internal values dictionary. """
        return bool(self.values)


@dataclass
class Indent:
    """ 
    # Indentation Helper 
    
    Supports in-place addition and subtraction of indentation levels, e.g. via 
    ```python
    indent = Indent()
    indent += 1 # Adds one "tab", or indentation level
    indent += 1 # Adds another
    indent -= 1 # Drops back by one
    ```
    The current indentation-string is available via the `state` attribute. 
    Writers using such an indenter will likely be of the form:
    ```python
    dest.write(f"{indent.state}{content}")
    ```
    """

    # Per-"tab" indentation characters. Defaults to two spaces.
    chars: str = 2 * " "
    # Current (integer) indentation-level, in number of "tabs"
    num: int = field(init=False, default=0)
    # Current indentation-string. Always equals `num * chars`.
    state: str = field(init=False, default="")

    def __post_init_post_parse__(self) -> None:
        self.state = self.chars * self.num

    def __iadd__(self, other: int) -> None:
        """ In-place add, i.e. `indent += 1` """
        self.num += other
        self.state = self.chars * self.num
        return self

    def __isub__(self, other: int) -> None:
        """ In-place subtract, i.e. `indent -= 1` """
        self.num = self.num - other
        if self.num < 0:
            raise ValueError("Negative indentation")
        self.state = self.chars * self.num
        return self


class Netlister:
    """ # Abstract Base `Netlister` Class 

    `Netlister` is not directly instantiable, and none of its sub-classes are intended 
    for usage outside the `netlist` package. The primary API method `netlist` is designed to 
    create, use, and drop a `Netlister` instance. 
    Once instantiated a `Netlister`'s primary API method is `netlist`. 
    This writes all content in its `pkg` field to destination `dest`. 
    
    Internal methods come in two primary flavors:
    * `write_*` methods, which write to `self.dest`. These methods are generally format-specific. 
    * `format_*` methods, which return format-specific strings, but *do not* write to `dest`. 
    * `get_*` methods, which retrieve some internal data, e.g. extracting the type of a `Connection`. 
    """

    def __init__(self, pkg: vlsir.circuit.Package, dest: IO):
        self.pkg = pkg
        self.dest = dest
        self.indent = Indent(chars="  ")
        self.module_names = set()  # Netlisted Module names
        self.pmodules = dict()  # Visited proto-Modules
        self.ext_modules = dict()  # Visited ExternalModules
        self.ext_module_names = (
            dict()
        )  # Visited ExternalModule names, checked for duplicates

    def netlist(self) -> None:
        """ Primary API Method.
        Convert everything in `self.pkg` and write to `self.dest`. """

        # First visit any externally-defined Modules,
        # Ensuring we have their port-orders.
        for emod in self.pkg.ext_modules:
            self.get_external_module(emod)

        # Add some header commentary
        self.write_header()

        # Now do the real stuff,
        # Creating netlist entries for each package-defined Module
        for mod in self.pkg.modules:
            self.write_module_definition(mod)
        # And ensure all output makes it to `self.dest`
        self.dest.flush()

    def write(self, s: str) -> None:
        """ Helper/wrapper, passing to `self.dest` """
        self.dest.write(s)

    def writeln(self, s: str) -> None:
        """ Write `s` as a line, at our current `indent` level. """
        self.write(f"{self.indent.state}{s}\n")

    def get_external_module(self, emod: vlsir.circuit.ExternalModule) -> None:
        """ Visit an ExternalModule definition.
        "Netlisting" these doesn't actually write anything,
        but just stores a reference  in internal dictionary `ext_modules`
        for future references to them. """
        key = (emod.name.domain, emod.name.name)
        if key in self.ext_modules:
            raise RuntimeError(f"Invalid doubly-defined external module {emod}")
        self.ext_modules[key] = emod

    @classmethod
    def get_param_default(cls, pparam: vlsir.circuit.Parameter) -> Optional[str]:
        """ Get the default value of `pparam`. Returns `None` for no default. """
        if pparam.default.WhichOneof("value") is None:
            return None
        return cls.get_param_value(pparam.default)

    @classmethod
    def get_param_value(cls, ppval: vlsir.circuit.ParameterValue) -> str:
        """ Get a string representation of a parameter-value """
        ptype = ppval.WhichOneof("value")
        if ptype == "integer":
            return str(int(ppval.integer))
        if ptype == "double":
            return str(float(ppval.double))
        if ptype == "string":
            return str(ppval.string)
        if ptype == "literal":
            return str(ppval.literal)
        raise ValueError

    @classmethod
<<<<<<< HEAD
    def get_module_name(cls, module: vlsir.circuit.Module) -> str:
=======
    def get_instance_params(
        cls, pinst: vlsir.circuit.Instance, pmodule: ModuleLike
    ) -> ResolvedParams:
        """ Resolve the parameters of `pinst` to their values, including default values provided by `pmodule`. 
        Raises a `RuntimeError` if any required parameter is not defined. 

        Note this method *does not* raise errors for parameters *not specified* in `pmodule`, 
        allowing for "pass-through" parameters not explicitly defined. """

        values = dict()

        # Step through each of `pmodule`'s declared parameters first, applying defaults if necessary
        for mparam in pmodule.parameters:
            if mparam.name in pinst.parameters:  # Specified by the Instance
                inst_pval = pinst.parameters.pop(mparam.name)
                values[mparam.name] = cls.get_param_value(inst_pval)
            else:  # Not specified by the instance. Apply the default, or fail.
                pdefault = cls.get_param_default(mparam)
                if pdefault is None:
                    msg = f"Required parameter `{mparam.name}` not specified for Instance `{pinst}`"
                    raise RuntimeError(msg)
                values[mparam.name] = pdefault

        # Convert the remaining instance-provided parameters to strings
        for (pname, pval) in pinst.parameters.items():
            values[pname] = cls.get_param_value(pval)

        # And wrap the resolved values in a `ResolvedParams` object
        return ResolvedParams(values)

    def get_module_name(self, module: vlsir.circuit.Module) -> str:
>>>>>>> 43e469fc
        """ Create a netlist-compatible name for proto-Module `module` """

        # Create the module name
        # Replace all format-invalid characters with underscores
        name = module.name.split(".")[-1]
        for ch in name:
            if not (ch.isalpha() or ch.isdigit() or ch == "_"):
                name = name.replace(ch, "_")
        return name

    def resolve_reference(self, ref: vlsir.utils.Reference) -> ResolvedModule:
        """ Resolve the `ModuleLike` referent of `ref`. """

        if ref.WhichOneof("to") == "local":  # Internally-defined Module
            module = self.pmodules.get(ref.local, None)
            if module is None:
                raise RuntimeError(f"Invalid undefined Module {ref.local} ")
            return ResolvedModule(
                module=module,
                module_name=self.get_module_name(module),
                spice_prefix=SpicePrefix.SUBCKT,
            )

        if ref.WhichOneof("to") == "external":  # Defined outside package

            # First check the priviledged/ internally-defined domains
            if ref.external.domain == "vlsir.primitives":
                # Built-in primitive. Load its definition from the `vlsir.primitives` (python) module.
                name = ref.external.name
                module = vlsir.primitives.dct.get(ref.external.name, None)
                if module is None:
                    raise RuntimeError(f"Invalid undefined primitive {ref.external}")

                # Mapping from primitive-name to spice-prefix
                prefixes = dict(
                    resistor=SpicePrefix.RESISTOR,
                    capacitor=SpicePrefix.CAPACITOR,
                    inductor=SpicePrefix.INDUCTOR,
                    vdc=SpicePrefix.VSOURCE,
                    vpulse=SpicePrefix.VSOURCE,
                    vpwl=SpicePrefix.VSOURCE,
                    vsin=SpicePrefix.VSOURCE,
                    isource=SpicePrefix.ISOURCE,
                    vcvs=SpicePrefix.VCVS,
                    vccs=SpicePrefix.VCCS,
                    cccs=SpicePrefix.CCCS,
                    ccvs=SpicePrefix.CCVS,
                    mos=SpicePrefix.MOS,
                    bipolar=SpicePrefix.BIPOLAR,
                    diode=SpicePrefix.DIODE,
                )

                if name not in prefixes:
                    raise ValueError(f"Unsupported or Invalid Ideal Primitive {ref}")

                return ResolvedModule(
                    module=module,
                    module_name=module.name.name,
                    spice_prefix=prefixes[name],
                )

            if ref.external.domain == "hdl21.primitives":
                msg = f"Invalid direct-netlisting of physical `hdl21.Primitive` `{ref.external.name}`. "
                msg += "Either compile to a target technology, or replace with an `ExternalModule`. "
                raise RuntimeError(msg)

            if ref.external.domain == "hdl21.ideal":
                # FIXME: complete the deprecation of the dependency on `hdl21`.
                import warnings

                msg = f"Pending Deprecation: `hdl21.ideal` primitives. Move to `vlsir.primitives"
                warnings.warn(msg)

                # Ideal elements
                name = ref.external.name

                # Sort out the spectre-format name
                if name == "IdealCapacitor":
                    module_name = "capacitor"
                    spice_prefix = SpicePrefix.CAPACITOR
                elif name == "IdealResistor":
                    module_name = "resistor"
                    spice_prefix = SpicePrefix.RESISTOR
                elif name == "IdealInductor":
                    module_name = "inductor"
                    spice_prefix = SpicePrefix.INDUCTOR
                elif name == "VoltageSource":
                    module_name = "vsource"
                    spice_prefix = SpicePrefix.VSOURCE
                elif name == "CurrentSource":
                    module_name = "isource"
                    spice_prefix = SpicePrefix.ISOURCE
                else:
                    raise ValueError(f"Unsupported or Invalid Ideal Primitive {ref}")

                # Awkwardly, primitives don't naturally have definitions as
                # either `vlsir.circuit.Module` or `vlsir.circuit.ExternalModule`.
                # So we create one on the fly.

                # FIXME: these two dependencies should be removed!
                from hdl21.proto.to_proto import ProtoExporter
                from hdl21.proto.from_proto import ProtoImporter

                prim = ProtoImporter.import_hdl21_primitive(ref.external)
                module = ProtoExporter.export_hdl21_primitive(prim)
                return ResolvedModule(
                    module=module, module_name=module_name, spice_prefix=spice_prefix,
                )

            else:  # Externally-Defined, External-Domain `ExternalModule`
                key = (ref.external.domain, ref.external.name)
                module = self.ext_modules.get(key, None)
                if module is None:
                    msg = f"Invalid Instance of undefined External Module {key}"
                    raise RuntimeError(msg)
                # Check for duplicate names which would conflict from other namespaces
                module_name = ref.external.name
                if (
                    module_name in self.ext_module_names
                    and self.ext_module_names[module_name] is not module
                ):
                    msg = f"Conflicting ExternalModule definitions {module} and {self.ext_module_names[module_name]}"
                    raise RuntimeError(msg)
                self.ext_module_names[module_name] = module
                return ResolvedModule(
                    module=module,
                    module_name=module_name,
                    spice_prefix=SpicePrefix.SUBCKT,
                )

        # Not a Module, not an ExternalModule, not sure what it is
        raise ValueError(f"Invalid Module reference {ref}")

    def format_connection(self, pconn: vlsir.circuit.Connection) -> str:
        """ Format a `Connection` reference. 
        Does not *declare* any new connection objects, but generates references to existing ones. """
        # Connections are a proto `oneof` union
        # which includes signals, slices, and concatenations.
        # Figure out which to import

        stype = pconn.WhichOneof("stype")
        if stype == "sig":
            return self.format_signal_ref(pconn.sig)
        if stype == "slice":
            return self.format_signal_slice(pconn.slice)
        if stype == "concat":
            return self.format_concat(pconn.concat)
        raise ValueError(f"Invalid Connection Type {stype} for Connection {pconn}")

    def write_header(self) -> None:
        """ Write header commentary 
        This proves particularly important for many Spice-like formats, 
        which *always* interpret the first line of an input-file as a comment (among many other dumb things). 
        So, always write one there right off the bat. """

        if self.pkg.domain:
            self.write_comment(f"circuit.Package {self.pkg.domain}")
        else:
            self.write_comment(f"Anonymous circuit.Package")
        self.write_comment(f"Written by {self.__class__.__name__}")
        self.write_comment("")
        self.writeln("")

    """ 
    Virtual `format` Methods 
    """

    @classmethod
    def format_param_decl(cls, name: str, param: vlsir.circuit.Parameter) -> str:
        """ Format a named `Parameter` definition """
        raise NotImplementedError

    @classmethod
    def format_port_decl(cls, pport: vlsir.circuit.Port) -> str:
        """ Format a declaration of a `Port` """
        raise NotImplementedError

    @classmethod
    def format_port_ref(cls, pport: vlsir.circuit.Port) -> str:
        """ Format a reference to a `Port` """
        raise NotImplementedError

    @classmethod
    def format_signal_decl(cls, psig: vlsir.circuit.Signal) -> str:
        """ Format a declaration of Signal `psig` """
        raise NotImplementedError

    @classmethod
    def format_signal_ref(cls, psig: vlsir.circuit.Signal) -> str:
        """ Format a reference to Signal `psig` """
        raise NotImplementedError

    @classmethod
    def format_signal_slice(cls, pslice: vlsir.circuit.Slice) -> str:
        """ Format Signal-Slice `pslice` """
        raise NotImplementedError

    def format_concat(self, pconc: vlsir.circuit.Concat) -> str:
        """ Format the Concatenation of several other Connections """
        raise NotImplementedError

    @classmethod
    def format_bus_bit(cls, index: Union[int, str]) -> str:
        """ Format bus-bit `index` """
        raise NotImplementedError

    """ 
    Virtual `write` Methods 
    """

    def write_comment(self, comment: str) -> None:
        """ Format and string a string comment. 
        "Line comments" are the sole supported variety, which fit within a line, and extend to the end of that line. 
        The `write_comment` method assumes responsibility for closing the line. """
        raise NotImplementedError

    def write_module_definition(self, pmodule: vlsir.circuit.Module) -> None:
        """ Write Module `module` """
        raise NotImplementedError

    def write_instance(self, pinst: vlsir.circuit.Instance) -> str:
        """ Write Instance `pinst` """
        raise NotImplementedError

    """ 
    Other Virtual Methods 
    """

    @property
    def enum(self):
        """ Get our entry in the `NetlistFormat` enumeration """
        raise NotImplementedError
<|MERGE_RESOLUTION|>--- conflicted
+++ resolved
@@ -221,9 +221,6 @@
         raise ValueError
 
     @classmethod
-<<<<<<< HEAD
-    def get_module_name(cls, module: vlsir.circuit.Module) -> str:
-=======
     def get_instance_params(
         cls, pinst: vlsir.circuit.Instance, pmodule: ModuleLike
     ) -> ResolvedParams:
@@ -254,8 +251,8 @@
         # And wrap the resolved values in a `ResolvedParams` object
         return ResolvedParams(values)
 
-    def get_module_name(self, module: vlsir.circuit.Module) -> str:
->>>>>>> 43e469fc
+    @classmethod
+    def get_module_name(cls, module: vlsir.circuit.Module) -> str:
         """ Create a netlist-compatible name for proto-Module `module` """
 
         # Create the module name
