""" 
# Spice Format Netlisting

"Spice-format" is a bit of a misnomer in netlist-world. 
Of the countless Spice-class simulators have been designed the past half-century, 
most have a similar general netlist format, including: 

* Simulation input comprises a file-full of: 
  * (a) Circuit elements, arranged in `vlsir.Module`s, and
  * (b) Simulator control "cards", such as analysis statements, global parameters, measurements, probes, and the like.
* Circuit-specification is aided by hierarchy, generally in the form of "sub-circuits", denoted `SUBCKT`. 
  * Sub-circuits can commonly be parameterized, and can use a limited set of "parameter programming" to maniupulate their own parameter-values into those of their child-instances. 
  * For example, an instance might be declared as: `xdiode p n area=`width*length``, where `width` and `length` are parameters or its parent.
* `Signal`s are all scalar nets, which are created "out of thin air" whenever referenced. 
* "Typing" performed by instance-name prefixes, e.g. instances named `r1` being interpreted as resistors. 
* Many other subtleties, such as the typical case-insensitivity of netlist content (e.g. `V1` and `v1` are the same net). 

However each simulator also differs in ways large and small. 
Common differences manifest in the areas of: 

* How sub-circuits parameters are declared, and correspondingly how instance-parameter values are set. 
  * Sandia Lab's *Xyce* differs in a prominent fashion, adding a `PARAMS:` keyword where declarations and values begin. 
* How arithmetic expressions are specified, and what functions and expressions are available.
  * Common methods include back-ticks (Hspice) and squiggly-brackets (NgSpice).
  * Notably the asterisk-character (`*`) is the comment-character in many of these formats, and must be wrapped in an expression to perform multiplication. 
* The types and locations of *comments* that are supported. 
  * Some include the fun behavior that comments beginning mid-line require *different* comment-characters from those starting at the beginning of a line.
* While not an HDL attribute, they often differ even more in how simulation control is specified, particularly in analysis and saving is specified. 

"Spice" netlisting therefore requires a small family of "Spice Dialects", 
heavily re-using a central `SpiceNetlister` class, but requiring simulator-specific implementation details. 

"""

# Std-Lib Imports
from typing import Dict, Union

# Local Imports
import vlsir

# Import the base-class
from .spectre_spice_shared import SpectreSpiceShared
from .base import Netlister, ResolvedModule, ResolvedParams, SpicePrefix, ModuleLike


class SpiceNetlister(SpectreSpiceShared):
    """
    # "Generic" Spice Netlister
    and base-class for Spice dialects.

    Performs nearly all data-model traversal,
    offloading syntax-specifics to dialect-specific sub-classes.

    Attempts to write only the "generic" subset of Spice-content,
    in the "most generic" methods as perceived by the authors.
    This may not work for *any* particular simulator; see the simulator-specific dialects below,
    and the module-level commentary above for more on why.
    """

    @property
    def enum(self):
        """Get our entry in the `NetlistFormat` enumeration"""
        from . import NetlistFormat

        return NetlistFormat.SPICE

    def write_module_definition(self, module: vlsir.circuit.Module) -> None:
        """Write the `SUBCKT` definition for `Module` `module`."""

        # Create the module name
        module_name = self.get_module_name(module)
        # Check for double-definition
        if module_name in self.module_names:
            raise RuntimeError(f"Module {module_name} doubly defined")

        # Collect and index vlsir.circuit.Signals in this Module by name.
        self.collect_signals_by_name(module)

        # Add to our visited lists
        self.module_names.add(module_name)
        self.pmodules[module.name] = module

        # Create the sub-circuit definition header
        self.write(f".SUBCKT {module_name} \n")

        # Create its ports, if any are defined
        if module.ports:
            self.write_port_declarations(module)
        else:
            self.write_comment("No ports")

        # Create its parameters, if any are defined
        if module.parameters:
            self.write_param_declarations(module)
        else:
            self.write_comment("No parameters")

        # End the `subckt` header-content with a blank line
        self.write("\n")

        # Create its instances
        for pinst in module.instances:
            self.write_instance(pinst)

        # And close up the sub-circuit
        self.write(".ENDS\n\n")

    def write_port_declarations(self, module: vlsir.circuit.Module) -> None:
        """Write the port declarations for Module `module`."""
        self.write("+ ")
        for pport in module.ports:
            self.write(self.format_port_decl(pport) + " ")
        self.write("\n")

    def write_param_declarations(self, module: vlsir.circuit.Module) -> None:
        """Write the parameter declarations for Module `module`.
        Parameter declaration format: `name1=val1 name2=val2 name3=val3 \n`"""
        self.write("+ ")
        for pparam in module.parameters:
            self.write(self.format_param_decl(pparam))
        self.write("\n")

    def write_instance_name(
        self, pinst: vlsir.circuit.Instance, rmodule: ResolvedModule
    ) -> None:
        """Write the instance-name line for `pinst`, including the SPICE-dictated primitive-prefix."""
        self.write(f"{rmodule.spice_prefix.value}{pinst.name} \n")

    def write_instance(self, pinst: vlsir.circuit.Instance) -> None:
        """Create and return a netlist-string for Instance `pinst`"""

        # Get its Module or ExternalModule definition,
        resolved = self.resolve_reference(pinst.module)

        # And dispatch to `subckt` or `primitive` writers
        if resolved.spice_prefix == SpicePrefix.SUBCKT:
            return self.write_subckt_instance(pinst, resolved)

        if resolved.spice_prefix == SpicePrefix.VSOURCE:
            # Voltage sources get weird, and vary between dialiects. Farm them out to a dedicated method.
            return self.write_voltage_source_instance(pinst, resolved)

        # Everything else falls into the `primitive` category
        return self.write_primitive_instance(pinst, resolved)

    def write_subckt_instance(
        self, pinst: vlsir.circuit.Instance, rmodule: ResolvedModule
    ) -> None:
        """Write sub-circuit-instance `pinst` of `rmodule`."""

        # Write the instance name
        self.write_instance_name(pinst, rmodule)

        # Write its port-connections
        self.write_instance_conns(pinst, rmodule.module)

        # Write the sub-circuit name
        self.write("+ " + rmodule.module_name + " \n")

        # Write its parameter values
        resolved_param_values = self.get_instance_params(pinst, rmodule.module)
        self.write_instance_params(resolved_param_values)

        # Add a blank after each instance
        self.write("\n")

    def write_primitive_instance(
        self, pinst: vlsir.circuit.Instance, rmodule: ResolvedModule
    ) -> None:
        """Write primitive-instance `pinst` of `rmodule`.
        Note spice's primitive instances often differn syntactically from sub-circuit instances,
        in that they can have positional (only) parameters."""

        # Write the instance name
        self.write_instance_name(pinst, rmodule)

        # Write its port-connections
        self.write_instance_conns(pinst, rmodule.module)

        # Resolve its parameter-values to spice-strings
        resolved_param_values = self.get_instance_params(pinst, rmodule.module)

        # Write special and/or positional parameters
        if rmodule.spice_prefix == SpicePrefix.RESISTOR:
            positional_keys = ["r"]
        elif rmodule.spice_prefix == SpicePrefix.CAPACITOR:
            positional_keys = ["c"]
        elif rmodule.spice_prefix == SpicePrefix.INDUCTOR:
            positional_keys = ["l"]
        elif rmodule.spice_prefix == SpicePrefix.ISOURCE:
            positional_keys = ["dc"]
        elif rmodule.spice_prefix in (
            SpicePrefix.VCVS,
            SpicePrefix.VCCS,
            SpicePrefix.CCCS,
            SpicePrefix.CCVS,
        ):
            positional_keys = ["gain"]
        elif rmodule.spice_prefix in (
            SpicePrefix.MOS,
            SpicePrefix.BIPOLAR,
            SpicePrefix.DIODE,
            SpicePrefix.TLINE,
        ):
            positional_keys = ["modelname"]
        else:
            positional_keys = []

        # Pop all positional parameters ("pp") from `resolved_param_values`
        pp = resolved_param_values.pop_many(positional_keys)

        # Write the positional parameters, in the order specified by `positional_keys`
        self.write("+ " + " ".join([pp[pkey] for pkey in positional_keys]) + " \n")

        # Now! Write its subckt-style by-name parameter values
        self.write_instance_params(resolved_param_values)

        # Add a blank after each instance
        self.write("\n")

    def write_voltage_source_instance(
        self,
        pinst: vlsir.circuit.Instance,
        rmodule: ResolvedModule,
    ) -> None:
        """Write a voltage-source instance `pinst`.
        Throws an Exception if `rmodule` is not a known voltage-source type."""

        # Resolve its parameter values
        resolved_param_values = self.get_instance_params(pinst, rmodule.module)

        # Write the instance name
        self.write_instance_name(pinst, rmodule)

        # Write its port-connections
        self.write_instance_conns(pinst, rmodule.module)

        # Handle each of the voltage-source cases
        name = rmodule.module.name.name
        if name == "vdc":
            dc = resolved_param_values.pop("dc")
            self.write(f"+ dc {self.format_expression(dc)} \n")

        elif name == "vpulse":
            keys = ["v1", "v2", "td", "tr", "tf", "tpw", "tper"]
            pp = resolved_param_values.pop_many(keys)
            self.write(
                f"+ pulse ("
                + " ".join([self.format_expression(pp[k]) for k in keys])
                + ") \n"
            )

        elif name == "vsin":
            keys = ["voff", "vamp", "freq", "td", "phase"]
            pp = resolved_param_values.pop_many(keys)
            self.write(
                f"+ sin ("
                + " ".join([self.format_expression(pp[k]) for k in keys])
                + ") \n"
            )

        else:
            raise ValueError(f"Invalid or unsupported voltage-source type: {name}")

        # Now! Write its subckt-style by-name parameter values
        self.write_instance_params(resolved_param_values)

        # Add a blank after each instance
        self.write("\n")

    def write_instance_conns(
        self, pinst: vlsir.circuit.Instance, module: ModuleLike
    ) -> None:
        """Write the port-connections for Instance `pinst`"""

        # Write a quick comment for port-less modules
        if not module.ports:
            self.write("+ ")
            return self.write_comment("No ports")

        self.write("+ ")
        # And write the Instance ports, in that order
        port_order = [pport.signal for pport in module.ports]
        connection_targets = {
            connection.portname: connection.target for connection in pinst.connections
        }
        for pname in port_order:
            ptarget = connection_targets.get(pname, None)
            if ptarget is None:
                raise RuntimeError(f"Unconnected Port {pname} on {pinst.name}")
            self.write(self.format_connection_target(ptarget) + " ")
        self.write("\n")

    def write_instance_params(self, pvals: ResolvedParams) -> None:
        """
        Format and write the parameter-values in dictionary `pvals`.

        Parameter-values format:
        ```
        XNAME
        + <ports>
        + <subckt-name>
        + name1=val1 name2=val2 name3=val3
        """


        if not pvals:  # Write a quick comment for no parameters
            self.write_comment("No parameters")
        else: 
            self.write("+ ")

        # And write them
        for (pname, pval) in pvals.items():
            self.write(f"{pname}={self.format_expression(pval)} ")

        self.write("\n")

    def format_concat(self, pconc: vlsir.circuit.Concat) -> str:
        """Format the Concatenation of several other Connections"""
        out = ""
        for part in pconc.parts:
            out += self.format_connection_target(part) + " "
        return out

    def format_port_decl(self, pport: vlsir.circuit.Port) -> str:
        """Get a netlist `Port` definition"""
        signal = self.get_signal(pport.signal)
        return self.format_signal_ref(signal)

    def format_port_ref(self, pport: vlsir.circuit.Port) -> str:
        """Get a netlist `Port` reference"""
        signal = self.get_signal(pport.signal)
        return self.format_signal_ref(signal)

    @classmethod
    def format_signal_ref(cls, psig: vlsir.circuit.Signal) -> str:
        """Get a netlist definition for Signal `psig`"""
        if psig.width < 1:
            raise RuntimeError
        if psig.width == 1:  # width==1, i.e. a scalar signal
            return psig.name
        # Vector/ multi "bit" Signal. Creates several spice signals.
        return " ".join(
            [f"{psig.name}{cls.format_bus_bit(k)}" for k in reversed(range(psig.width))]
        )

    @classmethod
    def format_signal_slice(cls, pslice: vlsir.circuit.Slice) -> str:
        """Get a netlist definition for Signal-Slice `pslice`"""
        base = pslice.signal
        indices = list(reversed(range(pslice.bot, pslice.top + 1)))
        if not len(indices):
            raise RuntimeError(f"Attempting to netlist empty slice {pslice}")
        return " ".join([f"{base}{cls.format_bus_bit(k)}" for k in indices])

    @classmethod
    def format_bus_bit(cls, index: Union[int, str]) -> str:
        """Format-specific string-representation of a bus bit-index"""
        # Spectre netlisting uses an underscore prefix, e.g. `bus_0`
        return "_" + str(index)

    def write_comment(self, comment: str) -> None:
        """While dialects vary, the *generic* Spice-comment begins with the asterisk."""
        self.write(f"* {comment}\n")

    def format_expression(self, expr: str) -> str:
        """Format a string such that the target format interprets it as an expression.
        Example:
        ```
        * Parameter Declarations
        .param v0=1 v1='v0+1' * <= Here
        * Instance with the same name
        v0 1 0 dc='v0+2*v1' * <= And here
        ```
        Note the latter case includes the star character (`*`) for multiplication,
        where in many other contexts it is treated as the comment-character.
        """
        # The base class does what (we think) is the most common practice:
        # wrapping expressions in single-tick quotes.
        return f"'{expr}'"


class HspiceNetlister(SpiceNetlister):
    """
    # Hspice-Format Netlister

    Other than its `NetlistFormat` enumeration, `HspiceNetlister` is identical to the base `SpiceNetlister`.
    """

    @property
    def enum(self):
        """Get our entry in the `NetlistFormat` enumeration"""
        from . import NetlistFormat

        return NetlistFormat.HSPICE


class XyceNetlister(SpiceNetlister):
    """Xyce-Format Netlister"""

    @property
    def enum(self):
        """Get our entry in the `NetlistFormat` enumeration"""
        from . import NetlistFormat

        return NetlistFormat.XYCE

    def write_param_declarations(self, module: vlsir.circuit.Module) -> None:
        """Write the parameter declarations for Module `module`.
        Parameter declaration format:
        .SUBCKT <name> <ports>
        + PARAMS: name1=val1 name2=val2 name3=val3 \n
        """
        self.write("+ PARAMS: ")  # <= Xyce-specific
        for pparam in module.parameters:
            self.write(self.format_param_decl(pparam))
        self.write("\n")

    def write_instance_params(self, pvals: ResolvedParams) -> None:
        """Write the parameter-values for Instance `pinst`.

        Parameter-values format:
        ```
        XNAME
        + <ports>
        + <subckt-name>
        + PARAMS: name1=val1 name2=val2 name3=val3
        """

        self.write("+ ")
        if not pvals:  # Write a quick comment for no parameters
            return self.write_comment("No parameters")

        self.write("PARAMS: ")  # <= Xyce-specific
        for (pname, pval) in pvals.items():
            self.write(f"{pname}={self.format_expression(pval)} ")

        self.write("\n")

    def write_comment(self, comment: str) -> None:
        """Xyce comments *kinda* support the Spice-typical `*` charater,
        but *only* as the first character in a line.
        Any mid-line-starting comments must use `;` instead.
        So, just use it all the time."""
        self.write(f"; {comment}\n")

    def format_expression(self, expr: str) -> str:
        # Xyce expressions are wrapped in curly braces.
        return f"{{{expr}}}"


class NgspiceNetlister(SpiceNetlister):
<<<<<<< HEAD
    """FIXME: Ngspice-Format Netlister"""

    def __init__(self, *_, **__):
        raise NotImplementedError
=======
    """ 
    Ngspice-Format Netlister 
    Should be identical to the base Spice netlister
    """
>>>>>>> 0d2e859a

    @property
    def enum(self):
        """Get our entry in the `NetlistFormat` enumeration"""
        from . import NetlistFormat

        return NetlistFormat.NGSPICE


class CdlNetlister(SpiceNetlister):
    """FIXME: CDL-Format Netlister"""

    def __init__(self, *_, **__):
        raise NotImplementedError

    @property
    def enum(self):
        """Get our entry in the `NetlistFormat` enumeration"""
        from . import NetlistFormat

        return NetlistFormat.CDL<|MERGE_RESOLUTION|>--- conflicted
+++ resolved
@@ -450,17 +450,10 @@
 
 
 class NgspiceNetlister(SpiceNetlister):
-<<<<<<< HEAD
-    """FIXME: Ngspice-Format Netlister"""
-
-    def __init__(self, *_, **__):
-        raise NotImplementedError
-=======
     """ 
     Ngspice-Format Netlister 
     Should be identical to the base Spice netlister
     """
->>>>>>> 0d2e859a
 
     @property
     def enum(self):
